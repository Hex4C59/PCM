[project]
name = "pcm"
version = "0.1.0"
description = "Add your description here"
readme = "README.md"
<<<<<<< HEAD
requires-python = ">=3.12"
dependencies = [
    "matplotlib",
    "nvitop",
    "torch==2.9.0",
    "torchaudio==2.9.0",
    "torchvision==0.24.0",
    "numpy<2.0",
=======
requires-python = ">=3.11"
dependencies = [
    "matplotlib",
    "nvitop",
    "torch",
    "torchaudio",
    "torchvision",
>>>>>>> 378880e2
    "tqdm",
    "pillow",
    "pyyaml",
    "pandas",
    "librosa",
    "pysndfx",
    "transformers",
    "huggingface-hub",
    "praat-parselmouth>=0.4.6",
    "ipdb>=0.13.13",
<<<<<<< HEAD
    "transforms>=0.2.1",
=======
    "torchcodec>=0.8.1",
>>>>>>> 378880e2
]

[[tool.uv.index]]
url = "https://mirrors.aliyun.com/pypi/simple/"
default = true<|MERGE_RESOLUTION|>--- conflicted
+++ resolved
@@ -3,7 +3,6 @@
 version = "0.1.0"
 description = "Add your description here"
 readme = "README.md"
-<<<<<<< HEAD
 requires-python = ">=3.12"
 dependencies = [
     "matplotlib",
@@ -12,15 +11,6 @@
     "torchaudio==2.9.0",
     "torchvision==0.24.0",
     "numpy<2.0",
-=======
-requires-python = ">=3.11"
-dependencies = [
-    "matplotlib",
-    "nvitop",
-    "torch",
-    "torchaudio",
-    "torchvision",
->>>>>>> 378880e2
     "tqdm",
     "pillow",
     "pyyaml",
@@ -31,11 +21,7 @@
     "huggingface-hub",
     "praat-parselmouth>=0.4.6",
     "ipdb>=0.13.13",
-<<<<<<< HEAD
     "transforms>=0.2.1",
-=======
-    "torchcodec>=0.8.1",
->>>>>>> 378880e2
 ]
 
 [[tool.uv.index]]
